# Soroban Project

<<<<<<< HEAD
## Project Structure

This repository uses the recommended structure for a Soroban project:
```text
.
├── contracts
│   └── hello_world
│       ├── src
│       │   ├── lib.rs
│       │   └── test.rs
│       └── Cargo.toml
├── Cargo.toml
└── README.md
```

- New Soroban contracts can be put in `contracts`, each in their own directory. There is already a `hello_world` contract in there to get you started.
- If you initialized this project with any other example contracts via `--with-example`, those contracts will be in the `contracts` directory as well.
- Contracts should have their own `Cargo.toml` files that rely on the top-level `Cargo.toml` workspace for their dependencies.
- Frontend libraries can be added to the top-level directory as well. If you initialized this project with a frontend template via `--frontend-template` you will have those files already included.

---
<!-- The following is the Frontend Template's README.md -->

# Soroban Frontend in Astro

A Frontend Template suitable for use with `soroban contract init --frontend-template`, powered by [Astro](https://astro.build/).

# Getting Started

- `cp .env.example .env`
- `npm install`
- `npm run dev`

# How it works

If you look in [package.json](./package.json), you'll see that the `start` & `dev` scripts first run the [`initialize.js`](./initialize.js) script. This script loops over all contracts in `contracts/*` and, for each:

1. Deploys to a local network (_needs to be running with `docker run` or `soroban network start`_)
2. Saves contract IDs to `.soroban/contract-ids`
3. Generates TS bindings for each into the `packages` folder, which is set up as an [npm workspace](https://docs.npmjs.com/cli/v10/configuring-npm/package-json#workspaces)
4. Create a file in `src/contracts` that imports the contract client and initializes it for the `standalone` network.

You're now ready to import these initialized contract clients in your [Astro templates](https://docs.astro.build/en/core-concepts/astro-syntax/) or your [React, Svelte, Vue, Alpine, Lit, and whatever else JS files](https://docs.astro.build/en/core-concepts/framework-components/#official-ui-framework-integrations). You can see an example of this in [index.astro](./src/pages/index.astro).
=======
GBDWX3BXULVHVF6Z2BVPM56P67AEYHTZI2BO4HXBVZV5SQ5FTEWJILQZ


https://docs.google.com/document/d/1zPLxwwif598myShEkfqkkzYFFJtsBa5U36UlLrRNmm8/edit?tab=t.0
>>>>>>> 278e3d6c
<|MERGE_RESOLUTION|>--- conflicted
+++ resolved
@@ -1,52 +1,5 @@
-# Soroban Project
+# Stellar-x-EasyA-Proj.
 
-<<<<<<< HEAD
-## Project Structure
-
-This repository uses the recommended structure for a Soroban project:
-```text
-.
-├── contracts
-│   └── hello_world
-│       ├── src
-│       │   ├── lib.rs
-│       │   └── test.rs
-│       └── Cargo.toml
-├── Cargo.toml
-└── README.md
-```
-
-- New Soroban contracts can be put in `contracts`, each in their own directory. There is already a `hello_world` contract in there to get you started.
-- If you initialized this project with any other example contracts via `--with-example`, those contracts will be in the `contracts` directory as well.
-- Contracts should have their own `Cargo.toml` files that rely on the top-level `Cargo.toml` workspace for their dependencies.
-- Frontend libraries can be added to the top-level directory as well. If you initialized this project with a frontend template via `--frontend-template` you will have those files already included.
-
----
-<!-- The following is the Frontend Template's README.md -->
-
-# Soroban Frontend in Astro
-
-A Frontend Template suitable for use with `soroban contract init --frontend-template`, powered by [Astro](https://astro.build/).
-
-# Getting Started
-
-- `cp .env.example .env`
-- `npm install`
-- `npm run dev`
-
-# How it works
-
-If you look in [package.json](./package.json), you'll see that the `start` & `dev` scripts first run the [`initialize.js`](./initialize.js) script. This script loops over all contracts in `contracts/*` and, for each:
-
-1. Deploys to a local network (_needs to be running with `docker run` or `soroban network start`_)
-2. Saves contract IDs to `.soroban/contract-ids`
-3. Generates TS bindings for each into the `packages` folder, which is set up as an [npm workspace](https://docs.npmjs.com/cli/v10/configuring-npm/package-json#workspaces)
-4. Create a file in `src/contracts` that imports the contract client and initializes it for the `standalone` network.
-
-You're now ready to import these initialized contract clients in your [Astro templates](https://docs.astro.build/en/core-concepts/astro-syntax/) or your [React, Svelte, Vue, Alpine, Lit, and whatever else JS files](https://docs.astro.build/en/core-concepts/framework-components/#official-ui-framework-integrations). You can see an example of this in [index.astro](./src/pages/index.astro).
-=======
 GBDWX3BXULVHVF6Z2BVPM56P67AEYHTZI2BO4HXBVZV5SQ5FTEWJILQZ
 
-
-https://docs.google.com/document/d/1zPLxwwif598myShEkfqkkzYFFJtsBa5U36UlLrRNmm8/edit?tab=t.0
->>>>>>> 278e3d6c
+https://docs.google.com/document/d/1zPLxwwif598myShEkfqkkzYFFJtsBa5U36UlLrRNmm8/edit?tab=t.0